--- conflicted
+++ resolved
@@ -21,16 +21,9 @@
         "illuminate/support": "^8.0|^9.0"
     },
     "require-dev": {
-<<<<<<< HEAD
-        "orchestra/testbench": "^5.16|^6.11",
-        "spatie/laravel-translatable": "^4.6",
-        "friendsofphp/php-cs-fixer": "^2.18",
-        "pestphp/pest": "^1.20"
-=======
         "orchestra/testbench": "^6.23|^7.0",
         "spatie/laravel-translatable": "^5.0",
-        "phpunit/phpunit": "^9.5.1"
->>>>>>> a4d53888
+        "pestphp/pest": "^1.20"
     },
     "autoload": {
         "psr-4": {
